--- conflicted
+++ resolved
@@ -15,13 +15,10 @@
  */
 package org.dataconservancy.packaging.tool.model;
 
-<<<<<<< HEAD
 import org.dataconservancy.packaging.tool.model.dprofile.DomainProfile;
 import org.dataconservancy.packaging.tool.model.ipm.Node;
 
 import java.io.File;
-=======
->>>>>>> b2033435
 import org.dataconservancy.packaging.tool.model.ipm.Node;
 import org.dataconservancy.packaging.tool.model.ser.SerializationScope;
 import org.dataconservancy.packaging.tool.model.ser.Serialize;
@@ -151,16 +148,8 @@
         this.creationToolVersion = creationToolVersion;
     }
 
-    public Node getPackageTree() {
-        return packageTree;
-    }
-
     public List<DomainProfile> getDomainProfileList() {
         return domainProfileList;
-    }
-
-    public void setPackageTree(Node treeRoot) {
-        packageTree = treeRoot;
     }
 
     /**
@@ -189,7 +178,6 @@
         if (packageTree != null ? !packageTree.equals(that.packageTree) :
             that.packageTree != null) {
             return false;
-<<<<<<< HEAD
         }
         if (domainProfileList !=
             null ? !domainProfileList.equals(that.domainProfileList) :
@@ -199,14 +187,6 @@
         if (packageMetadataList !=
             null ? !packageMetadataList.equals(that.packageMetadataList) :
             that.packageMetadataList != null) {
-=======
-        if (packageMetadataList != null ? !packageMetadataList.equals(that.packageMetadataList) : that.packageMetadataList != null)
->>>>>>> b2033435
-            return false;
-        }
-        if (outputDirectory !=
-            null ? !outputDirectory.equals(that.outputDirectory) :
-            that.outputDirectory != null) {
             return false;
         }
         return !(creationToolVersion !=
@@ -218,7 +198,6 @@
     @Override
     public int hashCode() {
         int result = packageName != null ? packageName.hashCode() : 0;
-<<<<<<< HEAD
         result =
             31 * result + (packageTree != null ? packageTree.hashCode() : 0);
         result = 31 * result +
@@ -226,13 +205,7 @@
         result = 31 * result +
             (packageMetadataList != null ? packageMetadataList.hashCode() : 0);
         result = 31 * result +
-            (outputDirectory != null ? outputDirectory.hashCode() : 0);
-        result = 31 * result +
             (creationToolVersion != null ? creationToolVersion.hashCode() : 0);
-=======
-        result = 31 * result + (packageMetadataList != null ? packageMetadataList.hashCode() : 0);
-        result = 31 * result + (creationToolVersion != null ? creationToolVersion.hashCode() : 0);
->>>>>>> b2033435
         return result;
     }
 }