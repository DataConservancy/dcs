<?xml version="1.0" encoding="UTF-8"?>
<!--
  ~ Copyright 2013 Johns Hopkins University
  ~
  ~ Licensed under the Apache License, Version 2.0 (the "License");
  ~ you may not use this file except in compliance with the License.
  ~ You may obtain a copy of the License at
  ~
  ~     http://www.apache.org/licenses/LICENSE-2.0
  ~
  ~ Unless required by applicable law or agreed to in writing, software
  ~ distributed under the License is distributed on an "AS IS" BASIS,
  ~ WITHOUT WARRANTIES OR CONDITIONS OF ANY KIND, either express or implied.
  ~ See the License for the specific language governing permissions and
  ~ limitations under the License.
  --><project xmlns="http://maven.apache.org/POM/4.0.0" xmlns:xsi="http://www.w3.org/2001/XMLSchema-instance" xsi:schemaLocation="http://maven.apache.org/POM/4.0.0 http://maven.apache.org/maven-v4_0_0.xsd">
  <modelVersion>4.0.0</modelVersion>
  <groupId>org.dataconservancy.pkgtool</groupId>
  <artifactId>dcs-packaging-tool</artifactId>
  <version>0.10.1-SNAPSHOT</version>
  <packaging>pom</packaging>
  <name>DCS Packaging Tools</name>
  
  <parent>
    <groupId>org.dataconservancy</groupId>
    <artifactId>project-pom</artifactId>
    <version>2.0.0-SNAPSHOT</version>
  </parent>
  
  <!-- Modules  =================================================== -->
  <modules>
 	<module>dcs-packaging-tool-api</module>
 	<module>dcs-packaging-tool-impl</module>
 	<module>dcs-packaging-tool-cli</module>
 	<module>dcs-packaging-tool-gui</module>
 	<module>dcs-packaging-tool-model</module>
 	<module>dcs-packaging-tool-model-builder</module>
 	<module>dcs-packaging-tool-model-builder-properties</module>
 	<module>dcs-packaging-tool-model-builder-json</module>
 	<module>dcs-packaging-tool-model-builder-xstream</module>
 	<module>dcs-packaging-tool-assemblies</module>
 	<module>dcs-packaging-tool-profiles</module>
 	<module>dcs-packaging-tool-ontologies</module>
    <module>dcs-packaging-tool-ser</module>
  </modules>
  
  <!-- Properties  ================================================ -->
  
  <properties>
    <project.build.sourceEncoding>UTF-8</project.build.sourceEncoding>
    <project.reporting.outputEncoding>UTF-8</project.reporting.outputEncoding>
  </properties>

  <!-- Build ====================================================== -->
  <build>

    <pluginManagement>
      <plugins>

        <plugin>
          <groupId>org.apache.maven.plugins</groupId>
          <artifactId>maven-surefire-plugin</artifactId>
          <version>2.18</version>
          <configuration>
            <additionalClasspathElements>
              <additionalClasspathElement>src/test/resources</additionalClasspathElement>
              <additionalClasspathElement>../src/test/resources</additionalClasspathElement>
            </additionalClasspathElements>
          </configuration>
        </plugin>

        <plugin>
          <artifactId>maven-javadoc-plugin</artifactId>
          <configuration>
            <quiet>true</quiet>
          </configuration>
        </plugin>

        <plugin>
        <groupId>org.codehaus.mojo</groupId>
        <artifactId>buildnumber-maven-plugin</artifactId>
        <version>1.2</version>
        </plugin>

        <plugin>
          <groupId>com.zenjava</groupId>
          <artifactId>javafx-maven-plugin</artifactId>
          <version>8.1.2</version>
          <!-- Needed for newer mavens so jfx:run will work -->
          <dependencies>
            <dependency>
              <groupId>org.twdata.maven</groupId>
              <artifactId>mojo-executor</artifactId>
              <version>2.1.0</version>
            </dependency>
          </dependencies>
        </plugin>

        <plugin>
          <groupId>org.codehaus.mojo</groupId>
          <artifactId>jaxb2-maven-plugin</artifactId>
          <version>1.6</version>
        </plugin>

        <plugin>
          <groupId>org.jacoco</groupId>
          <artifactId>jacoco-maven-plugin</artifactId>
          <version>0.7.2.201409121644</version>
          <executions>
            <!--
                Prepares the property pointing to the JaCoCo runtime agent which
                is passed as VM argument when Maven the Surefire plugin is executed.
            -->
            <execution>
              <id>pre-unit-test</id>
              <goals>
                <goal>prepare-agent</goal>
              </goals>
              <configuration>
                <!-- Sets the path to the file which contains the execution data. -->
                <destFile>${project.build.directory}/coverage-reports/jacoco-ut.exec</destFile>
                <!--
                    Sets the name of the property containing the settings
                    for JaCoCo runtime agent.
                -->
                <propertyName>surefireArgLine</propertyName>
              </configuration>
            </execution>
            <!--
                Ensures that the code coverage report for unit tests is created after
                unit tests have been run.
            -->
            <execution>
              <id>post-unit-test</id>
              <phase>test</phase>
              <goals>
                <goal>report</goal>
              </goals>
              <configuration>
                <!-- Sets the path to the file which contains the execution data. -->
                <dataFile>${project.build.directory}/coverage-reports/jacoco-ut.exec</dataFile>
                <!-- Sets the output directory for the code coverage report. -->
                <outputDirectory>${project.reporting.outputDirectory}/jacoco-ut</outputDirectory>
              </configuration>
            </execution>
          </executions>
        </plugin>
      </plugins>

    </pluginManagement>

    <plugins>
      <plugin>
        <groupId>org.apache.maven.plugins</groupId>
        <artifactId>maven-enforcer-plugin</artifactId>
        <executions>
          <execution>
            <id>enforce-java</id>
            <goals>
              <goal>enforce</goal>
            </goals>
            <configuration>
              <rules>
                <requireJavaVersion>
                  <version>(1.8.0-40,]</version>
                </requireJavaVersion>
              </rules>
            </configuration>
          </execution>
        </executions>
      </plugin>

      <plugin>
        <artifactId>maven-compiler-plugin</artifactId>
        <configuration>
            <source>1.8</source>
            <target>1.8</target>
        </configuration>
      </plugin>
    </plugins>
  </build>
  <!-- Dependencies =============================================== -->
  
  <dependencyManagement>
    
    <dependencies>

      <!-- DCS Packaging Tool Dependencies  -->

      <dependency>
        <groupId>org.dataconservancy.pkgtool</groupId>
        <artifactId>dcs-packaging-tool-api</artifactId>
        <version>${project.version}</version>
      </dependency>

      <dependency>
        <groupId>org.dataconservancy.pkgtool</groupId>
        <artifactId>dcs-packaging-tool-model</artifactId>
        <version>${project.version}</version>
      </dependency>

      <dependency>
        <groupId>org.dataconservancy.pkgtool</groupId>
        <artifactId>dcs-packaging-tool-impl</artifactId>
        <version>${project.version}</version>
      </dependency>

      <dependency>
        <groupId>org.dataconservancy.pkgtool</groupId>
        <artifactId>dcs-packaging-tool-model-builder</artifactId>
        <version>${project.version}</version>
      </dependency>

      <dependency>
        <groupId>org.dataconservancy.pkgtool</groupId>
        <artifactId>dcs-packaging-tool-model-builder-properties</artifactId>
        <version>${project.version}</version>
      </dependency>

      <dependency>
        <groupId>org.dataconservancy.pkgtool</groupId>
        <artifactId>dcs-packaging-tool-model-builder-json</artifactId>
        <version>${project.version}</version>
      </dependency>

      <dependency>
        <groupId>org.dataconservancy.pkgtool</groupId>
        <artifactId>dcs-packaging-tool-model-builder-xstream</artifactId>
        <version>${project.version}</version>
      </dependency>

      <dependency>
        <groupId>org.dataconservancy.pkgtool</groupId>
        <artifactId>dcs-packaging-tool-ser</artifactId>
        <version>${project.version}</version>
      </dependency>

      <dependency>
        <groupId>org.dataconservancy.pkgtool</groupId>
<<<<<<< HEAD
        <artifactId>dcs-packaging-tool-profiles</artifactId>
        <version>${project.version}</version>
      </dependency>

      <dependency>
        <groupId>org.dataconservancy.pkgtool</groupId>
        <artifactId>dcs-packaging-tool-profile-dcs</artifactId>
        <version>${project.version}</version>
      </dependency>

      <dependency>
        <groupId>org.dataconservancy.pkgtool</groupId>
        <artifactId>dcs-packaging-tool-ontologies</artifactId>
        <version>${project.version}</version>
      </dependency>
      
=======
        <artifactId>dcs-packaging-tool-ontologies</artifactId>
        <version>${project.version}</version>
      </dependency>

>>>>>>> b2033435
      <!-- Support dependencies -->
      <dependency>
        <groupId>org.dataconservancy.shared</groupId>
        <artifactId>dcs-shared-util</artifactId>
        <version>1.0-SNAPSHOT</version>
      </dependency>

    </dependencies>

  </dependencyManagement>

  <!-- Reporting ================================================== -->

  <reporting>

    <plugins>

      <plugin>
        <groupId>org.apache.maven.plugins</groupId>
        <artifactId>maven-javadoc-plugin</artifactId>
        <configuration>
          <quiet>true</quiet>
        </configuration>
        <reportSets>
          <reportSet>
            <id>default</id>
            <reports>
              <report>javadoc</report>
            </reports>
          </reportSet>
          <reportSet>
            <id>aggregate</id>
            <reports>
              <report>aggregate</report>
            </reports>
          </reportSet>
        </reportSets>
      </plugin>

    </plugins>

  </reporting>


  <!-- SCM  ======================================================= -->

  <scm>
    <connection>scm:git:https://github.com/DataConservancy/dcs.git</connection>
    <developerConnection>scm:git:https://github.com/DataConservancy/dcs.git</developerConnection>
    <url>https://github.com/DataConservancy/dcs/tree/master/dcs-packaging-tool</url>
  </scm>
</project><|MERGE_RESOLUTION|>--- conflicted
+++ resolved
@@ -237,7 +237,6 @@
 
       <dependency>
         <groupId>org.dataconservancy.pkgtool</groupId>
-<<<<<<< HEAD
         <artifactId>dcs-packaging-tool-profiles</artifactId>
         <version>${project.version}</version>
       </dependency>
@@ -254,12 +253,12 @@
         <version>${project.version}</version>
       </dependency>
       
-=======
+      <dependency>
+        <groupId>org.dataconservancy.pkgtool</groupId>
         <artifactId>dcs-packaging-tool-ontologies</artifactId>
         <version>${project.version}</version>
       </dependency>
 
->>>>>>> b2033435
       <!-- Support dependencies -->
       <dependency>
         <groupId>org.dataconservancy.shared</groupId>
