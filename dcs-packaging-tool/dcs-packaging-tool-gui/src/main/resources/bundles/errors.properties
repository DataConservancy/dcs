--- conflicted
+++ resolved
@@ -1,39 +1,33 @@
-#
-# Copyright 2015 Johns Hopkins University
-#
-# Licensed under the Apache License, Version 2.0 (the "License");
-# you may not use this file except in compliance with the License.
-# You may obtain a copy of the License at
-#
-#     http://www.apache.org/licenses/LICENSE-2.0
-#
-# Unless required by applicable law or agreed to in writing, software
-# distributed under the License is distributed on an "AS IS" BASIS,
-# WITHOUT WARRANTIES OR CONDITIONS OF ANY KIND, either express or implied.
-# See the License for the specific language governing permissions and
-# limitations under the License.
-#
-packagegeneration.packagecreation.error = Error creating package.
-packagegeneration.save.error = Error Saving Package
-basedirectorynotselected.error = A base directory must be selected to continue.
-packagenamemissing.error = Please make sure to provide values for the "Required Fields" before continuing to the next step.
-outputdirectorymissing.error = An output directory must be selected to create package.
-outputdirectoryandpackagenamemissing.error = An output directory and package name must be selected to create package.
-packagetreevalidation.error = Validation ERROR!
-packagestatesave.error = Error saving package state.
-hierarchicalrelationship.error = Hierarchical relationships can't be manually added. This relationship won't be saved.
-invalidrelationship.error = Relationships have to be specified by a known relationship name or by an URI.
-paramsloading.error = Unable to load package generation parameters using default values.
-packageFilenameIllegalCharacters.error = The package name cannot contain any of the following characters
-outputDirNotCreated.error = The predetermined output directory could not be created.  You will need to manually specify one.
-propertyloss.warning = Warning possible property removal!
-packagetreebuild.error = Error generating package tree from content directory.
-inaccessiblepackagecontent.error = The selected directory does not exist or is not readable.
-<<<<<<< HEAD
-addcontent.error = Unable to add content from the file system. Please ensure all files are accessible.
-=======
-artifactgraph.error = Exception occurred when modifying artifact graph.
-contentdirectory.error = You must select a content directory before continuing.
-addcontent.error = Unable to add content from the file system. Please ensure all files are accessible.
-iocreate.error = Unable to create the file %s
->>>>>>> c6e28cdc
+#
+# Copyright 2015 Johns Hopkins University
+#
+# Licensed under the Apache License, Version 2.0 (the "License");
+# you may not use this file except in compliance with the License.
+# You may obtain a copy of the License at
+#
+#     http://www.apache.org/licenses/LICENSE-2.0
+#
+# Unless required by applicable law or agreed to in writing, software
+# distributed under the License is distributed on an "AS IS" BASIS,
+# WITHOUT WARRANTIES OR CONDITIONS OF ANY KIND, either express or implied.
+# See the License for the specific language governing permissions and
+# limitations under the License.
+#
+packagegeneration.packagecreation.error = Error creating package.
+packagegeneration.save.error = Error Saving Package
+basedirectorynotselected.error = A base directory must be selected to continue.
+packagenamemissing.error = Please make sure to provide values for the "Required Fields" before continuing to the next step.
+outputdirectorymissing.error = An output directory must be selected to create package.
+outputdirectoryandpackagenamemissing.error = An output directory and package name must be selected to create package.
+packagetreevalidation.error = Validation ERROR!
+packagestatesave.error = Error saving package state.
+hierarchicalrelationship.error = Hierarchical relationships can't be manually added. This relationship won't be saved.
+invalidrelationship.error = Relationships have to be specified by a known relationship name or by an URI.
+paramsloading.error = Unable to load package generation parameters using default values.
+packageFilenameIllegalCharacters.error = The package name cannot contain any of the following characters
+outputDirNotCreated.error = The predetermined output directory could not be created.  You will need to manually specify one.
+propertyloss.warning = Warning possible property removal!
+packagetreebuild.error = Error generating package tree from content directory.
+inaccessiblepackagecontent.error = The selected directory does not exist or is not readable.
+addcontent.error = Unable to add content from the file system. Please ensure all files are accessible.
+iocreate.error = Unable to create the file %s