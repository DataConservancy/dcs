/*
 * Copyright 2014 Johns Hopkins University
 *
 * Licensed under the Apache License, Version 2.0 (the "License");
 * you may not use this file except in compliance with the License.
 * You may obtain a copy of the License at
 *
 *     http://www.apache.org/licenses/LICENSE-2.0
 *
 * Unless required by applicable law or agreed to in writing, software
 * distributed under the License is distributed on an "AS IS" BASIS,
 * WITHOUT WARRANTIES OR CONDITIONS OF ANY KIND, either express or implied.
 * See the License for the specific language governing permissions and
 * limitations under the License.
 */

package org.dataconservancy.packaging.gui;

import java.util.ResourceBundle;

/**
 * Wrapper to access bundled resource for errors.
 */
public class Errors {

    public enum ErrorKey {

        PACKAGE_GENERATION_CREATION_ERROR("packagegeneration.packagecreation.error"), 
        PACKAGE_GENERATION_SAVE("packagegeneration.save.error"),
        MISSING_REQUIRED_FIELDS("packagenamemissing.error"),
        BASE_DIRECTORY_NOT_SELECTED("basedirectorynotselected.error"),
        OUTPUT_DIRECTORY_MISSING("outputdirectorymissing.error"),
        OUTPUT_DIRECTORY_AND_PACKAGE_NAME_MISSING("outputdirectoryandpackagenamemissing.error"),
        PACKAGE_TREE_VALIDATION_ERROR("packagetreevalidation.error"),
        PACKAGE_STATE_SAVE_ERROR("packagestatesave.error"),
        HIERARCHICAL_RELATIONSHIP_ERROR("hierarchicalrelationship.error"),
        INVALID_RELATIONSHIP_ERROR("invalidrelationship.error"),
        PARAM_LOADING_ERROR("paramsloading.error"),
        PACKAGE_FILENAME_HAS_ILLEGAL_CHARACTERS("packageFilenameIllegalCharacters.error"),
        OUTPUT_DIR_NOT_CREATED_ERROR("outputDirNotCreated.error"),
        PROPERTY_LOSS_WARNING("propertyloss.warning"),
        PACKAGE_TREE_BUILD_ERROR("packagetreebuild.error"),
        INACCESSIBLE_CONTENT_DIR("inaccessiblepackagecontent.error"),
<<<<<<< HEAD
        ADD_CONTENT_ERROR("addcontent.error");
=======
        ARTIFACT_GRAPH_ERROR("artifactgraph.error"),
        CONTENT_DIRECTORY_ERROR("contentdirectory.error"),
        ADD_CONTENT_ERROR("addcontent.error"),
        IO_CREATE_ERROR("iocreate.error");
>>>>>>> c6e28cdc


        private String property;

        ErrorKey(String property) {
            this.property = property;
        }

        public String getProperty() {
            return property;
        }
    }

    private ResourceBundle bundle;

    public Errors(ResourceBundle bundle) {
        this.bundle = bundle;

        for (ErrorKey key : ErrorKey.values()) {
            if (!bundle.containsKey(key.getProperty())) {
                throw new IllegalArgumentException("Missing resource in bundle: " + key.getProperty());
            }
        }
    }

    public String get(ErrorKey key) {
        if (!bundle.containsKey(key.getProperty())) {
            throw new IllegalArgumentException("No such resource: " + key.getProperty());
        }

        return bundle.getString(key.getProperty());
    }

    public String format(ErrorKey key, Object... args) {
        if (!bundle.containsKey(key.property)) {
            throw new IllegalArgumentException("No such resource: " +
                                                   key);
        }

        return String.format(bundle.getLocale(), bundle.getString(key.property), args);
    }
}
<|MERGE_RESOLUTION|>--- conflicted
+++ resolved
@@ -1,93 +1,87 @@
-/*
- * Copyright 2014 Johns Hopkins University
- *
- * Licensed under the Apache License, Version 2.0 (the "License");
- * you may not use this file except in compliance with the License.
- * You may obtain a copy of the License at
- *
- *     http://www.apache.org/licenses/LICENSE-2.0
- *
- * Unless required by applicable law or agreed to in writing, software
- * distributed under the License is distributed on an "AS IS" BASIS,
- * WITHOUT WARRANTIES OR CONDITIONS OF ANY KIND, either express or implied.
- * See the License for the specific language governing permissions and
- * limitations under the License.
- */
-
-package org.dataconservancy.packaging.gui;
-
-import java.util.ResourceBundle;
-
-/**
- * Wrapper to access bundled resource for errors.
- */
-public class Errors {
-
-    public enum ErrorKey {
-
-        PACKAGE_GENERATION_CREATION_ERROR("packagegeneration.packagecreation.error"), 
-        PACKAGE_GENERATION_SAVE("packagegeneration.save.error"),
-        MISSING_REQUIRED_FIELDS("packagenamemissing.error"),
-        BASE_DIRECTORY_NOT_SELECTED("basedirectorynotselected.error"),
-        OUTPUT_DIRECTORY_MISSING("outputdirectorymissing.error"),
-        OUTPUT_DIRECTORY_AND_PACKAGE_NAME_MISSING("outputdirectoryandpackagenamemissing.error"),
-        PACKAGE_TREE_VALIDATION_ERROR("packagetreevalidation.error"),
-        PACKAGE_STATE_SAVE_ERROR("packagestatesave.error"),
-        HIERARCHICAL_RELATIONSHIP_ERROR("hierarchicalrelationship.error"),
-        INVALID_RELATIONSHIP_ERROR("invalidrelationship.error"),
-        PARAM_LOADING_ERROR("paramsloading.error"),
-        PACKAGE_FILENAME_HAS_ILLEGAL_CHARACTERS("packageFilenameIllegalCharacters.error"),
-        OUTPUT_DIR_NOT_CREATED_ERROR("outputDirNotCreated.error"),
-        PROPERTY_LOSS_WARNING("propertyloss.warning"),
-        PACKAGE_TREE_BUILD_ERROR("packagetreebuild.error"),
-        INACCESSIBLE_CONTENT_DIR("inaccessiblepackagecontent.error"),
-<<<<<<< HEAD
-        ADD_CONTENT_ERROR("addcontent.error");
-=======
-        ARTIFACT_GRAPH_ERROR("artifactgraph.error"),
-        CONTENT_DIRECTORY_ERROR("contentdirectory.error"),
-        ADD_CONTENT_ERROR("addcontent.error"),
-        IO_CREATE_ERROR("iocreate.error");
->>>>>>> c6e28cdc
-
-
-        private String property;
-
-        ErrorKey(String property) {
-            this.property = property;
-        }
-
-        public String getProperty() {
-            return property;
-        }
-    }
-
-    private ResourceBundle bundle;
-
-    public Errors(ResourceBundle bundle) {
-        this.bundle = bundle;
-
-        for (ErrorKey key : ErrorKey.values()) {
-            if (!bundle.containsKey(key.getProperty())) {
-                throw new IllegalArgumentException("Missing resource in bundle: " + key.getProperty());
-            }
-        }
-    }
-
-    public String get(ErrorKey key) {
-        if (!bundle.containsKey(key.getProperty())) {
-            throw new IllegalArgumentException("No such resource: " + key.getProperty());
-        }
-
-        return bundle.getString(key.getProperty());
-    }
-
-    public String format(ErrorKey key, Object... args) {
-        if (!bundle.containsKey(key.property)) {
-            throw new IllegalArgumentException("No such resource: " +
-                                                   key);
-        }
-
-        return String.format(bundle.getLocale(), bundle.getString(key.property), args);
-    }
-}
+/*
+ * Copyright 2014 Johns Hopkins University
+ *
+ * Licensed under the Apache License, Version 2.0 (the "License");
+ * you may not use this file except in compliance with the License.
+ * You may obtain a copy of the License at
+ *
+ *     http://www.apache.org/licenses/LICENSE-2.0
+ *
+ * Unless required by applicable law or agreed to in writing, software
+ * distributed under the License is distributed on an "AS IS" BASIS,
+ * WITHOUT WARRANTIES OR CONDITIONS OF ANY KIND, either express or implied.
+ * See the License for the specific language governing permissions and
+ * limitations under the License.
+ */
+
+package org.dataconservancy.packaging.gui;
+
+import java.util.ResourceBundle;
+
+/**
+ * Wrapper to access bundled resource for errors.
+ */
+public class Errors {
+
+    public enum ErrorKey {
+
+        PACKAGE_GENERATION_CREATION_ERROR("packagegeneration.packagecreation.error"),
+        PACKAGE_GENERATION_SAVE("packagegeneration.save.error"),
+        MISSING_REQUIRED_FIELDS("packagenamemissing.error"),
+        BASE_DIRECTORY_NOT_SELECTED("basedirectorynotselected.error"),
+        OUTPUT_DIRECTORY_MISSING("outputdirectorymissing.error"),
+        OUTPUT_DIRECTORY_AND_PACKAGE_NAME_MISSING("outputdirectoryandpackagenamemissing.error"),
+        PACKAGE_TREE_VALIDATION_ERROR("packagetreevalidation.error"),
+        PACKAGE_STATE_SAVE_ERROR("packagestatesave.error"),
+        HIERARCHICAL_RELATIONSHIP_ERROR("hierarchicalrelationship.error"),
+        INVALID_RELATIONSHIP_ERROR("invalidrelationship.error"),
+        PARAM_LOADING_ERROR("paramsloading.error"),
+        PACKAGE_FILENAME_HAS_ILLEGAL_CHARACTERS("packageFilenameIllegalCharacters.error"),
+        OUTPUT_DIR_NOT_CREATED_ERROR("outputDirNotCreated.error"),
+        PROPERTY_LOSS_WARNING("propertyloss.warning"),
+        PACKAGE_TREE_BUILD_ERROR("packagetreebuild.error"),
+        INACCESSIBLE_CONTENT_DIR("inaccessiblepackagecontent.error"),
+        ADD_CONTENT_ERROR("addcontent.error"),
+        IO_CREATE_ERROR("iocreate.error");
+
+
+        private String property;
+
+        ErrorKey(String property) {
+            this.property = property;
+        }
+
+        public String getProperty() {
+            return property;
+        }
+    }
+
+    private ResourceBundle bundle;
+
+    public Errors(ResourceBundle bundle) {
+        this.bundle = bundle;
+
+        for (ErrorKey key : ErrorKey.values()) {
+            if (!bundle.containsKey(key.getProperty())) {
+                throw new IllegalArgumentException("Missing resource in bundle: " + key.getProperty());
+            }
+        }
+    }
+
+    public String get(ErrorKey key) {
+        if (!bundle.containsKey(key.getProperty())) {
+            throw new IllegalArgumentException("No such resource: " + key.getProperty());
+        }
+
+        return bundle.getString(key.getProperty());
+    }
+
+    public String format(ErrorKey key, Object... args) {
+        if (!bundle.containsKey(key.property)) {
+            throw new IllegalArgumentException("No such resource: " +
+                                                   key);
+        }
+
+        return String.format(bundle.getLocale(), bundle.getString(key.property), args);
+    }
+}