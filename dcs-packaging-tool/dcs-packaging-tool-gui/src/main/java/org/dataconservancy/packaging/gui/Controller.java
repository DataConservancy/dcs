--- conflicted
+++ resolved
@@ -295,11 +295,7 @@
                 break;
         }
     }
-
-<<<<<<< HEAD
-=======
-
->>>>>>> b5f2d4e1
+    
     public void setPackageDescription(PackageDescription description) {
         this.packageDescription = description;
     }
